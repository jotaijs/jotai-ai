/* eslint-disable @eslint-react/dom/no-missing-button-type */
import type { Message } from '@ai-sdk/ui-utils';

import React, { useEffect, useRef, useState } from 'react';

<<<<<<< HEAD
import {
  formatDataStreamPart,
  generateId,
  getTextFromDataUrl,
} from '@ai-sdk/ui-utils';
=======
import { formatDataStreamPart, generateId } from 'ai';
>>>>>>> 37a400f9

import { withTestServer } from '@ai-sdk/provider-utils/test';
import '@testing-library/jest-dom/vitest';
import { cleanup, findByText, render, screen } from '@testing-library/react';
import userEvent from '@testing-library/user-event';
import { afterEach, beforeEach, describe, expect, it, vi } from 'vitest';

import { useSetAtom } from 'jotai';
import { messagesAtom, useChat } from './use-chat';

const ResetMessagesComponent = () => {
  // Reset messages on mount
  const setMessages = useSetAtom(messagesAtom);
  useEffect(() => {
    setMessages([]);
  }, []);
  return <div></div>;
};

// adapt and modified from https://github.com/vercel/ai/blob/main/packages/react/src/use-chat.ui.test.tsx
// current aligned commit: fc742123f7cd0c9e80955b525541daa4d1f496d7 (ai@4.0.7)
describe('data protocol stream', () => {
  let onFinishCalls: Array<{
    message: Message;
    options: {
      finishReason: string;
      usage: {
        completionTokens: number;
        promptTokens: number;
        totalTokens: number;
      };
    };
  }> = [];

  const TestComponent = ({ id: idParam }: { id: string }) => {
    const [id, setId] = React.useState<string>(idParam);
    const { messages, append, error, data, isLoading, setData } = useChat({
      id,
      onFinish: (message, options) => {
        onFinishCalls.push({ message, options });
      },
    });

    return (
      <div>
        <div data-testid="loading">{isLoading.toString()}</div>
        {error && <div data-testid="error">{error.toString()}</div>}
        <div data-testid="data">{data != null ? JSON.stringify(data) : ''}</div>
        {messages.map((m, idx) => (
          <div data-testid={`message-${idx}`} key={m.id}>
            {m.role === 'user' ? 'User: ' : 'AI: '}
            {m.content}
          </div>
        ))}
        <button
          type="button"
          data-testid="do-append"
          onClick={() => {
            append({ role: 'user', content: 'hi' });
          }}
        />
        <button
          type="button"
          data-testid="do-change-id"
          onClick={() => {
            setId('second-id');
          }}
        />
        <button
          type="button"
          data-testid="do-set-data"
          onClick={() => {
            setData([{ t1: 'set' }]);
          }}
        />
        <button
          type="button"
          data-testid="do-clear-data"
          onClick={() => {
            setData(undefined);
          }}
        />
      </div>
    );
  };

  beforeEach(() => {
    // use a random id to avoid conflicts:
    render(<ResetMessagesComponent />);
    render(<TestComponent id={`first-id-${generateId()}`} />);
    onFinishCalls = [];
  });

  afterEach(() => {
    vi.restoreAllMocks();
    cleanup();
    onFinishCalls = [];
  });

  it(
    'should show streamed response',
    withTestServer(
      {
        type: 'stream-values',
        url: '/api/chat',
        content: ['0:"Hello"\n', '0:","\n', '0:" world"\n', '0:"."\n'],
      },
      async () => {
        await userEvent.click(screen.getByTestId('do-append'));

        await screen.findByTestId('message-0');
        expect(screen.getByTestId('message-0')).toHaveTextContent('User: hi');

        await screen.findByTestId('message-1');
        expect(screen.getByTestId('message-1')).toHaveTextContent(
          'AI: Hello, world.',
        );
      },
    ),
  );

  it(
    'should set stream data',
    withTestServer(
      {
        type: 'stream-values',
        url: '/api/chat',
        content: ['2:[{"t1":"v1"}]\n', '0:"Hello"\n'],
      },
      async () => {
        await userEvent.click(screen.getByTestId('do-append'));

        await screen.findByTestId('data');
        expect(screen.getByTestId('data')).toHaveTextContent('[{"t1":"v1"}]');

        await screen.findByTestId('message-1');
        expect(screen.getByTestId('message-1')).toHaveTextContent('AI: Hello');
      },
    ),
  );

  describe('setData', () => {
    it('should set data', async () => {
      await userEvent.click(screen.getByTestId('do-set-data'));

      await screen.findByTestId('data');
      expect(screen.getByTestId('data')).toHaveTextContent('[{"t1":"set"}]');
    });

    it(
      'should clear data',
      withTestServer(
        {
          type: 'stream-values',
          url: '/api/chat',
          content: ['2:[{"t1":"v1"}]\n', '0:"Hello"\n'],
        },
        async () => {
          await userEvent.click(screen.getByTestId('do-append'));

          await screen.findByTestId('data');
          expect(screen.getByTestId('data')).toHaveTextContent('[{"t1":"v1"}]');

          await userEvent.click(screen.getByTestId('do-clear-data'));

          await screen.findByTestId('data');
          expect(screen.getByTestId('data')).toHaveTextContent('');
        },
      ),
    );
  });

  it(
    'should show error response when there is a server error',
    withTestServer(
      { type: 'error', url: '/api/chat', status: 404, content: 'Not found' },
      async () => {
        await userEvent.click(screen.getByTestId('do-append'));

        await screen.findByTestId('error');
        expect(screen.getByTestId('error')).toHaveTextContent(
          'Error: Not found',
        );
      },
    ),
  );

  it(
    'should show error response when there is a streaming error',
    withTestServer(
      {
        type: 'stream-values',
        url: '/api/chat',
        content: ['3:"custom error message"\n'],
      },
      async () => {
        await userEvent.click(screen.getByTestId('do-append'));

        await screen.findByTestId('error');
        expect(screen.getByTestId('error')).toHaveTextContent(
          'Error: custom error message',
        );
      },
    ),
  );

  describe('loading state', () => {
    it(
      'should show loading state',
      withTestServer(
        { url: '/api/chat', type: 'controlled-stream' },
        async ({ streamController }) => {
          streamController.enqueue('0:"Hello"\n');

          await userEvent.click(screen.getByTestId('do-append'));

          await screen.findByTestId('loading');
          expect(screen.getByTestId('loading')).toHaveTextContent('true');

          streamController.close();

          await findByText(await screen.findByTestId('loading'), 'false');
          expect(screen.getByTestId('loading')).toHaveTextContent('false');
        },
      ),
    );

    it(
      'should reset loading state on error',
      withTestServer(
        { type: 'error', url: '/api/chat', status: 404, content: 'Not found' },
        async () => {
          await userEvent.click(screen.getByTestId('do-append'));

          await screen.findByTestId('loading');
          expect(screen.getByTestId('loading')).toHaveTextContent('false');
        },
      ),
    );
  });

  it(
    'should invoke onFinish when the stream finishes',
    withTestServer(
      {
        url: '/api/chat',
        type: 'stream-values',
        content: [
<<<<<<< HEAD
          formatDataStreamPart('text', 'Hello'),
          formatDataStreamPart('text', ','),
          formatDataStreamPart('text', ' world'),
          formatDataStreamPart('text', '.'),
=======
          formatDataStreamPart('data', [{ t1: 'Hello' }]),
          formatDataStreamPart('data', [{ t1: ',' }]),
          formatDataStreamPart('data', [{ t1: ' world' }]),
          formatDataStreamPart('data', [{ t1: '.' }]),
>>>>>>> 37a400f9
          formatDataStreamPart('finish_message', {
            finishReason: 'stop',
            usage: { completionTokens: 1, promptTokens: 3 },
          }),
        ],
      },
      async () => {
        await userEvent.click(screen.getByTestId('do-append'));

        await screen.findByTestId('message-1');

        expect(onFinishCalls).toStrictEqual([
          {
            message: {
              id: expect.any(String),
              createdAt: expect.any(Date),
              role: 'assistant',
              content: 'Hello, world.',
            },
            options: {
              finishReason: 'stop',
              usage: {
                completionTokens: 1,
                promptTokens: 3,
                totalTokens: 4,
              },
            },
          },
        ]);
      },
    ),
  );

  /**
   * Mask out id tests for now
   *
   * Our solution does not need to rely on 'chat' id (which is user implementation)
   */
  // describe('id', () => {
  //   it(
  //     'should clear out messages when the id changes',
  //     withTestServer(
  //       {
  //         url: '/api/chat',
  //         type: 'stream-values',
  //         content: ['0:"Hello"\n', '0:","\n', '0:" world"\n', '0:"."\n'],
  //       },
  //       async () => {
  //         await userEvent.click(screen.getByTestId('do-append'));
  //         await screen.findByTestId('message-1');
  //         expect(screen.getByTestId('message-1')).toHaveTextContent(
  //           'AI: Hello, world.',
  //         );
  //         await userEvent.click(screen.getByTestId('do-change-id'));
  //         expect(screen.queryByTestId('message-0')).not.toBeInTheDocument();
  //       },
  //     ),
  //   );
  // });
});

describe('text stream', () => {
  let onFinishCalls: Array<{
    message: Message;
    options: {
      finishReason: string;
      usage: {
        completionTokens: number;
        promptTokens: number;
        totalTokens: number;
      };
    };
  }> = [];

  const TestComponent = () => {
    const { messages, append } = useChat({
      streamProtocol: 'text',
      onFinish: (message, options) => {
        onFinishCalls.push({ message, options });
      },
    });

    return (
      <div>
        {messages.map((m, idx) => (
          <div data-testid={`message-${idx}-text-stream`} key={m.id}>
            <div data-testid={`message-${idx}-id`}>{m.id}</div>
            <div data-testid={`message-${idx}-role`}>
              {m.role === 'user' ? 'User: ' : 'AI: '}
            </div>
            <div data-testid={`message-${idx}-content`}>{m.content}</div>
          </div>
        ))}

        <button
          data-testid="do-append-text-stream"
          onClick={() => {
            append({ role: 'user', content: 'hi' });
          }}
        />
      </div>
    );
  };

  beforeEach(() => {
    render(<ResetMessagesComponent />);
    render(<TestComponent />);
    onFinishCalls = [];
  });

  afterEach(() => {
    vi.restoreAllMocks();
    cleanup();
    onFinishCalls = [];
  });

  it(
    'should show streamed response',
    withTestServer(
      {
        url: '/api/chat',
        type: 'stream-values',
        content: ['Hello', ',', ' world', '.'],
      },
      async () => {
        await userEvent.click(screen.getByTestId('do-append-text-stream'));

        await screen.findByTestId('message-0-content');
        expect(screen.getByTestId('message-0-content')).toHaveTextContent('hi');

        await screen.findByTestId('message-1-content');
        expect(screen.getByTestId('message-1-content')).toHaveTextContent(
          'Hello, world.',
        );
      },
    ),
  );

  it(
    'should have stable message ids',
    withTestServer(
      { url: '/api/chat', type: 'controlled-stream' },
      async ({ streamController }) => {
        streamController.enqueue('He');

        await userEvent.click(screen.getByTestId('do-append-text-stream'));

        await screen.findByTestId('message-1-content');
        expect(screen.getByTestId('message-1-content')).toHaveTextContent('He');

        const id = screen.getByTestId('message-1-id').textContent;

        streamController.enqueue('llo');
        streamController.close();

        await screen.findByTestId('message-1-content');
        expect(screen.getByTestId('message-1-content')).toHaveTextContent(
          'Hello',
        );
        expect(screen.getByTestId('message-1-id').textContent).toBe(id);
      },
    ),
  );

  it(
    'should invoke onFinish when the stream finishes',
    withTestServer(
      {
        url: '/api/chat',
        type: 'stream-values',
        content: ['Hello', ',', ' world', '.'],
      },
      async () => {
        await userEvent.click(screen.getByTestId('do-append-text-stream'));

        await screen.findByTestId('message-1-text-stream');

        expect(onFinishCalls).toStrictEqual([
          {
            message: {
              id: expect.any(String),
              createdAt: expect.any(Date),
              role: 'assistant',
              content: 'Hello, world.',
            },
            options: {
              finishReason: 'unknown',
              usage: {
                completionTokens: NaN,
                promptTokens: NaN,
                totalTokens: NaN,
              },
            },
          },
        ]);
      },
    ),
  );
});

describe('form actions', () => {
  const TestComponent = () => {
    const { messages, handleSubmit, handleInputChange, isLoading, input } =
      useChat({ streamProtocol: 'text' });

    return (
      <div>
        {messages.map((m, idx) => (
          <div data-testid={`message-${idx}`} key={m.id}>
            {m.role === 'user' ? 'User: ' : 'AI: '}
            {m.content}
          </div>
        ))}

        <form onSubmit={handleSubmit}>
          <input
            value={input}
            placeholder="Send message..."
            onChange={handleInputChange}
            disabled={isLoading}
            data-testid="do-input"
          />
        </form>
      </div>
    );
  };

  beforeEach(() => {
    render(<ResetMessagesComponent />);
    render(<TestComponent />);
  });

  afterEach(() => {
    vi.restoreAllMocks();
    cleanup();
  });

  it(
    'should show streamed response using handleSubmit',
    withTestServer(
      [
        {
          url: '/api/chat',
          type: 'stream-values',
          content: ['Hello', ',', ' world', '.'],
        },
        {
          url: '/api/chat',
          type: 'stream-values',
          content: ['How', ' can', ' I', ' help', ' you', '?'],
        },
      ],
      async () => {
        const firstInput = screen.getByTestId('do-input');
        await userEvent.type(firstInput, 'hi');
        await userEvent.keyboard('{Enter}');

        await screen.findByTestId('message-0');
        expect(screen.getByTestId('message-0')).toHaveTextContent('User: hi');

        await screen.findByTestId('message-1');
        expect(screen.getByTestId('message-1')).toHaveTextContent(
          'AI: Hello, world.',
        );

        const secondInput = screen.getByTestId('do-input');
        await userEvent.type(secondInput, '{Enter}');

        expect(screen.queryByTestId('message-2')).not.toBeInTheDocument();
      },
    ),
  );
});

describe('form actions (with options)', () => {
  const TestComponent = () => {
    const { messages, handleSubmit, handleInputChange, isLoading, input } =
      useChat({ streamProtocol: 'text' });

    return (
      <div>
        {messages.map((m, idx) => (
          <div data-testid={`message-${idx}`} key={m.id}>
            {m.role === 'user' ? 'User: ' : 'AI: '}
            {m.content}
          </div>
        ))}

        <form
          onSubmit={event => {
            handleSubmit(event, {
              allowEmptySubmit: true,
            });
          }}
        >
          <input
            value={input}
            placeholder="Send message..."
            onChange={handleInputChange}
            disabled={isLoading}
            data-testid="do-input"
          />
        </form>
      </div>
    );
  };

  beforeEach(() => {
    render(<ResetMessagesComponent />);
    render(<TestComponent />);
  });

  afterEach(() => {
    vi.restoreAllMocks();
    cleanup();
  });

  it(
    'allowEmptySubmit',
    withTestServer(
      [
        {
          url: '/api/chat',
          type: 'stream-values',
          content: ['Hello', ',', ' world', '.'],
        },
        {
          url: '/api/chat',
          type: 'stream-values',
          content: ['How', ' can', ' I', ' help', ' you', '?'],
        },
        {
          url: '/api/chat',
          type: 'stream-values',
          content: ['The', ' sky', ' is', ' blue', '.'],
        },
      ],
      async () => {
        const firstInput = screen.getByTestId('do-input');
        await userEvent.type(firstInput, 'hi');
        await userEvent.keyboard('{Enter}');

        await screen.findByTestId('message-0');
        expect(screen.getByTestId('message-0')).toHaveTextContent('User: hi');

        await screen.findByTestId('message-1');
        expect(screen.getByTestId('message-1')).toHaveTextContent(
          'AI: Hello, world.',
        );

        const secondInput = screen.getByTestId('do-input');
        await userEvent.type(secondInput, '{Enter}');

        expect(screen.getByTestId('message-2')).toHaveTextContent(
          'AI: How can I help you?',
        );

        const thirdInput = screen.getByTestId('do-input');
        await userEvent.type(thirdInput, 'what color is the sky?');
        await userEvent.type(thirdInput, '{Enter}');

        expect(screen.getByTestId('message-3')).toHaveTextContent(
          'User: what color is the sky?',
        );

        await screen.findByTestId('message-4');
        expect(screen.getByTestId('message-4')).toHaveTextContent(
          'AI: The sky is blue.',
        );
      },
    ),
  );
});

describe('prepareRequestBody', () => {
  let bodyOptions: any;

  const TestComponent = () => {
    const { messages, append, isLoading } = useChat({
      // @ts-expect-error for testing only
      experimental_prepareRequestBody(options) {
        bodyOptions = options;
        return 'test-request-body';
      },
    });

    return (
      <div>
        <div data-testid="loading">{isLoading.toString()}</div>
        {messages.map((m, idx) => (
          <div data-testid={`message-${idx}`} key={m.id}>
            {m.role === 'user' ? 'User: ' : 'AI: '}
            {m.content}
          </div>
        ))}

        <button
          data-testid="do-append"
          onClick={() => {
            append(
              { role: 'user', content: 'hi' },
              {
                data: { 'test-data-key': 'test-data-value' },
                body: { 'request-body-key': 'request-body-value' },
              },
            );
          }}
        />
      </div>
    );
  };

  beforeEach(() => {
    render(<ResetMessagesComponent />);
    render(<TestComponent />);
  });

  afterEach(() => {
    bodyOptions = undefined;
    vi.restoreAllMocks();
    cleanup();
  });

  it(
    'should show streamed response',
    withTestServer(
      {
        url: '/api/chat',
        type: 'stream-values',
        content: ['0:"Hello"\n', '0:","\n', '0:" world"\n', '0:"."\n'],
      },
      async ({ call }) => {
        await userEvent.click(screen.getByTestId('do-append'));

        await screen.findByTestId('message-0');
        expect(screen.getByTestId('message-0')).toHaveTextContent('User: hi');

        expect(bodyOptions).toStrictEqual({
          messages: [
            {
              role: 'user',
              content: 'hi',
              id: expect.any(String),
              experimental_attachments: undefined,
              createdAt: expect.any(Date),
            },
          ],
          requestData: { 'test-data-key': 'test-data-value' },
          requestBody: { 'request-body-key': 'request-body-value' },
        });

        expect(await call(0).getRequestBodyJson()).toBe('test-request-body');

        await screen.findByTestId('message-1');
        expect(screen.getByTestId('message-1')).toHaveTextContent(
          'AI: Hello, world.',
        );
      },
    ),
  );
});

describe('onToolCall', () => {
  const TestComponent = () => {
    const { messages, append } = useChat({
      async onToolCall({ toolCall }) {
        return `test-tool-response: ${toolCall.toolName} ${
          toolCall.toolCallId
        } ${JSON.stringify(toolCall.args)}`;
      },
    });

    return (
      <div>
        {messages.map((m, idx) => (
          <div data-testid={`message-${idx}`} key={m.id}>
            {m.toolInvocations?.map((toolInvocation, toolIdx) =>
              'result' in toolInvocation ? (
                <div key={toolIdx} data-testid={`tool-invocation-${toolIdx}`}>
                  {toolInvocation.result}
                </div>
              ) : null,
            )}
          </div>
        ))}

        <button
          data-testid="do-append"
          onClick={() => {
            append({ role: 'user', content: 'hi' });
          }}
        />
      </div>
    );
  };

  beforeEach(() => {
    render(<ResetMessagesComponent />);
    render(<TestComponent />);
  });

  afterEach(() => {
    vi.restoreAllMocks();
    cleanup();
  });

  it(
    "should invoke onToolCall when a tool call is received from the server's response",
    withTestServer(
      {
        url: '/api/chat',
        type: 'stream-values',
        content: [
          formatDataStreamPart('tool_call', {
            toolCallId: 'tool-call-0',
            toolName: 'test-tool',
            args: { testArg: 'test-value' },
          }),
        ],
      },
      async () => {
        await userEvent.click(screen.getByTestId('do-append'));

        await screen.findByTestId('message-1');
        expect(screen.getByTestId('message-1')).toHaveTextContent(
          'test-tool-response: test-tool tool-call-0 {"testArg":"test-value"}',
        );
      },
    ),
  );
});

describe('tool invocations', () => {
  const TestComponent = () => {
    const { messages, append, addToolResult } = useChat();

    return (
      <div>
        {messages.map((m, idx) => (
          <div data-testid={`message-${idx}`} key={m.id}>
            {m.toolInvocations?.map((toolInvocation, toolIdx) => {
              return (
                <>
                  <div key={toolIdx} data-testid={`tool-invocation-${toolIdx}`}>
                    {JSON.stringify(toolInvocation)}
                  </div>
                  {toolInvocation.state === 'call' && (
                    <button
                      data-testid={`add-result-${toolIdx}`}
                      onClick={() => {
                        addToolResult({
                          toolCallId: toolInvocation.toolCallId,
                          result: 'test-result',
                        });
                      }}
                    />
                  )}
                </>
              );
            })}
          </div>
        ))}

        <button
          data-testid="do-append"
          onClick={() => {
            append({ role: 'user', content: 'hi' });
          }}
        />
      </div>
    );
  };

  beforeEach(() => {
    render(<ResetMessagesComponent />);
    render(<TestComponent />);
  });

  afterEach(() => {
    vi.restoreAllMocks();
    cleanup();
  });

  it(
    'should display partial tool call, tool call, and tool result',
    withTestServer(
      { url: '/api/chat', type: 'controlled-stream' },
      async ({ streamController }) => {
        await userEvent.click(screen.getByTestId('do-append'));

        streamController.enqueue(
          formatDataStreamPart('tool_call_streaming_start', {
            toolCallId: 'tool-call-0',
            toolName: 'test-tool',
          }),
        );

        await waitFor(() => {
          expect(screen.getByTestId('message-1')).toHaveTextContent(
            '{"state":"partial-call","toolCallId":"tool-call-0","toolName":"test-tool"}',
          );
        });

        streamController.enqueue(
          formatDataStreamPart('tool_call_delta', {
            toolCallId: 'tool-call-0',
            argsTextDelta: '{"testArg":"t',
          }),
        );

        await waitFor(() => {
          expect(screen.getByTestId('message-1')).toHaveTextContent(
            '{"state":"partial-call","toolCallId":"tool-call-0","toolName":"test-tool","args":{"testArg":"t"}}',
          );
        });

        streamController.enqueue(
          formatDataStreamPart('tool_call_delta', {
            toolCallId: 'tool-call-0',
            argsTextDelta: 'est-value"}}',
          }),
        );

        await waitFor(() => {
          expect(screen.getByTestId('message-1')).toHaveTextContent(
            '{"state":"partial-call","toolCallId":"tool-call-0","toolName":"test-tool","args":{"testArg":"test-value"}}',
          );
        });

        streamController.enqueue(
          formatDataStreamPart('tool_call', {
            toolCallId: 'tool-call-0',
            toolName: 'test-tool',
            args: { testArg: 'test-value' },
          }),
        );

        await waitFor(() => {
          expect(screen.getByTestId('message-1')).toHaveTextContent(
            '{"state":"call","toolCallId":"tool-call-0","toolName":"test-tool","args":{"testArg":"test-value"}}',
          );
        });

        streamController.enqueue(
          formatDataStreamPart('tool_result', {
            toolCallId: 'tool-call-0',
            result: 'test-result',
          }),
        );
        streamController.close();

        await waitFor(() => {
          expect(screen.getByTestId('message-1')).toHaveTextContent(
            '{"state":"result","toolCallId":"tool-call-0","toolName":"test-tool","args":{"testArg":"test-value"},"result":"test-result"}',
          );
        });
      },
    ),
  );

  it(
    'should display partial tool call and tool result (when there is no tool call streaming)',
    withTestServer(
      { url: '/api/chat', type: 'controlled-stream' },
      async ({ streamController }) => {
        await userEvent.click(screen.getByTestId('do-append'));

        streamController.enqueue(
          formatDataStreamPart('tool_call', {
            toolCallId: 'tool-call-0',
            toolName: 'test-tool',
            args: { testArg: 'test-value' },
          }),
        );

        await waitFor(() => {
          expect(screen.getByTestId('message-1')).toHaveTextContent(
            '{"state":"call","toolCallId":"tool-call-0","toolName":"test-tool","args":{"testArg":"test-value"}}',
          );
        });

        streamController.enqueue(
          formatDataStreamPart('tool_result', {
            toolCallId: 'tool-call-0',
            result: 'test-result',
          }),
        );
        streamController.close();

        await waitFor(() => {
          expect(screen.getByTestId('message-1')).toHaveTextContent(
            '{"state":"result","toolCallId":"tool-call-0","toolName":"test-tool","args":{"testArg":"test-value"},"result":"test-result"}',
          );
        });
      },
    ),
  );

  it(
    'should update tool call to result when addToolResult is called',
    withTestServer(
      [
        {
          url: '/api/chat',
          type: 'stream-values',
          content: [
            formatDataStreamPart('tool_call', {
              toolCallId: 'tool-call-0',
              toolName: 'test-tool',
              args: { testArg: 'test-value' },
            }),
          ],
        },
      ],
      async () => {
        await userEvent.click(screen.getByTestId('do-append'));

        await waitFor(() => {
          expect(screen.getByTestId('message-1')).toHaveTextContent(
            '{"state":"call","toolCallId":"tool-call-0","toolName":"test-tool","args":{"testArg":"test-value"}}',
          );
        });

        await userEvent.click(screen.getByTestId('add-result-0'));

        await waitFor(() => {
          expect(screen.getByTestId('message-1')).toHaveTextContent(
            '{"state":"result","toolCallId":"tool-call-0","toolName":"test-tool","args":{"testArg":"test-value"},"result":"test-result"}',
          );
        });
      },
    ),
  );
});

describe('maxSteps', () => {
  describe('two steps with automatic tool call', () => {
    let onToolCallInvoked = false;

    const TestComponent = () => {
      const { messages, append } = useChat({
        async onToolCall({ toolCall }) {
          onToolCallInvoked = true;

          return `test-tool-response: ${toolCall.toolName} ${
            toolCall.toolCallId
          } ${JSON.stringify(toolCall.args)}`;
        },
        maxSteps: 5,
      });

      return (
        <div>
          {messages.map((m, idx) => (
            <div data-testid={`message-${idx}`} key={m.id}>
              {m.content}
            </div>
          ))}

          <button
            data-testid="do-append"
            onClick={() => {
              append({ role: 'user', content: 'hi' });
            }}
          />
        </div>
      );
    };

    beforeEach(() => {
      render(<ResetMessagesComponent />);
      render(<TestComponent />);
      onToolCallInvoked = false;
    });

    afterEach(() => {
      vi.restoreAllMocks();
      cleanup();
    });

    it(
      'should automatically call api when tool call gets executed via onToolCall',
      withTestServer(
        [
          {
            url: '/api/chat',
            type: 'stream-values',
            content: [
              formatDataStreamPart('tool_call', {
                toolCallId: 'tool-call-0',
                toolName: 'test-tool',
                args: { testArg: 'test-value' },
              }),
            ],
          },
          {
            url: '/api/chat',
            type: 'stream-values',
            content: [formatDataStreamPart('text', 'final result')],
          },
        ],
        async () => {
          await userEvent.click(screen.getByTestId('do-append'));

          expect(onToolCallInvoked).toBe(true);

          await screen.findByTestId('message-2');
          expect(screen.getByTestId('message-2')).toHaveTextContent(
            'final result',
          );
        },
      ),
    );
  });

  describe('two steps with error response', () => {
    let onToolCallCounter = 0;

    const TestComponent = () => {
      const { messages, append, error } = useChat({
        async onToolCall({ toolCall }) {
          onToolCallCounter++;
          return `test-tool-response: ${toolCall.toolName} ${
            toolCall.toolCallId
          } ${JSON.stringify(toolCall.args)}`;
        },
        maxSteps: 5,
      });

      return (
        <div>
          {error && <div data-testid="error">{error.toString()}</div>}

          {messages.map((m, idx) => (
            <div data-testid={`message-${idx}`} key={m.id}>
              {m.toolInvocations?.map((toolInvocation, toolIdx) =>
                'result' in toolInvocation ? (
                  <div key={toolIdx} data-testid={`tool-invocation-${toolIdx}`}>
                    {toolInvocation.result}
                  </div>
                ) : null,
              )}
            </div>
          ))}

          <button
            data-testid="do-append"
            onClick={() => {
              append({ role: 'user', content: 'hi' });
            }}
          />
        </div>
      );
    };

    beforeEach(() => {
      render(<TestComponent />);
      onToolCallCounter = 0;
    });

    afterEach(() => {
      vi.restoreAllMocks();
      cleanup();
    });

    it(
      'should automatically call api when tool call gets executed via onToolCall',
      withTestServer(
        [
          {
            url: '/api/chat',
            type: 'stream-values',
            content: [
              formatDataStreamPart('tool_call', {
                toolCallId: 'tool-call-0',
                toolName: 'test-tool',
                args: { testArg: 'test-value' },
              }),
            ],
          },
          {
            url: '/api/chat',
            type: 'error',
            status: 400,
            content: 'call failure',
          },
        ],
        async () => {
          await userEvent.click(screen.getByTestId('do-append'));

          await screen.findByTestId('error');
          expect(screen.getByTestId('error')).toHaveTextContent(
            'Error: call failure',
          );

          expect(onToolCallCounter).toBe(1);
        },
      ),
    );
  });
});

describe('file attachments with data url', () => {
  const TestComponent = () => {
    const { messages, handleSubmit, handleInputChange, isLoading, input } =
      useChat();

    const [attachments, setAttachments] = useState<FileList | undefined>(
      undefined,
    );
    const fileInputRef = useRef<HTMLInputElement>(null);

    return (
      <div>
        {messages.map((m, idx) => (
          <div data-testid={`message-${idx}`} key={m.id}>
            {m.role === 'user' ? 'User: ' : 'AI: '}
            {m.content}
            {m.experimental_attachments?.map(attachment => {
              if (attachment.contentType?.startsWith('image/')) {
                return (
                  <img
                    key={attachment.name}
                    src={attachment.url}
                    alt={attachment.name}
                    data-testid={`attachment-${idx}`}
                  />
                );
              } else if (attachment.contentType?.startsWith('text/')) {
                return (
                  <div key={attachment.name} data-testid={`attachment-${idx}`}>
                    {getTextFromDataUrl(attachment.url)}
                  </div>
                );
              }
            })}
          </div>
        ))}

        <form
          onSubmit={event => {
            handleSubmit(event, {
              experimental_attachments: attachments,
            });
            setAttachments(undefined);
            if (fileInputRef.current) {
              fileInputRef.current.value = '';
            }
          }}
          data-testid="chat-form"
        >
          <input
            type="file"
            onChange={event => {
              if (event.target.files) {
                setAttachments(event.target.files);
              }
            }}
            multiple
            ref={fileInputRef}
            data-testid="file-input"
          />
          <input
            value={input}
            onChange={handleInputChange}
            disabled={isLoading}
            data-testid="message-input"
          />
          <button type="submit" data-testid="submit-button">
            Send
          </button>
        </form>
      </div>
    );
  };

  beforeEach(() => {
    render(<ResetMessagesComponent />);
    render(<TestComponent />);
  });

  afterEach(() => {
    vi.restoreAllMocks();
    cleanup();
  });

  it(
    'should handle text file attachment and submission',
    withTestServer(
      {
        url: '/api/chat',
        type: 'stream-values',
        content: ['0:"Response to message with text attachment"\n'],
      },
      async ({ call }) => {
        const file = new File(['test file content'], 'test.txt', {
          type: 'text/plain',
        });

        const fileInput = screen.getByTestId('file-input');
        await userEvent.upload(fileInput, file);

        const messageInput = screen.getByTestId('message-input');
        await userEvent.type(messageInput, 'Message with text attachment');

        const submitButton = screen.getByTestId('submit-button');
        await userEvent.click(submitButton);

        await screen.findByTestId('message-0');
        expect(screen.getByTestId('message-0')).toHaveTextContent(
          'User: Message with text attachment',
        );

        await screen.findByTestId('attachment-0');
        expect(screen.getByTestId('attachment-0')).toHaveTextContent(
          'test file content',
        );

        await screen.findByTestId('message-1');
        expect(screen.getByTestId('message-1')).toHaveTextContent(
          'AI: Response to message with text attachment',
        );

        expect(await call(0).getRequestBodyJson()).toStrictEqual({
          messages: [
            {
              role: 'user',
              content: 'Message with text attachment',
              experimental_attachments: [
                {
                  name: 'test.txt',
                  contentType: 'text/plain',
                  url: 'data:text/plain;base64,dGVzdCBmaWxlIGNvbnRlbnQ=',
                },
              ],
            },
          ],
        });
      },
    ),
  );

  it(
    'should handle image file attachment and submission',
    withTestServer(
      {
        url: '/api/chat',
        type: 'stream-values',
        content: ['0:"Response to message with image attachment"\n'],
      },
      async ({ call }) => {
        const file = new File(['test image content'], 'test.png', {
          type: 'image/png',
        });

        const fileInput = screen.getByTestId('file-input');
        await userEvent.upload(fileInput, file);

        const messageInput = screen.getByTestId('message-input');
        await userEvent.type(messageInput, 'Message with image attachment');

        const submitButton = screen.getByTestId('submit-button');
        await userEvent.click(submitButton);

        await screen.findByTestId('message-0');
        expect(screen.getByTestId('message-0')).toHaveTextContent(
          'User: Message with image attachment',
        );

        await screen.findByTestId('attachment-0');
        expect(screen.getByTestId('attachment-0')).toHaveAttribute(
          'src',
          expect.stringContaining('data:image/png;base64'),
        );

        await screen.findByTestId('message-1');
        expect(screen.getByTestId('message-1')).toHaveTextContent(
          'AI: Response to message with image attachment',
        );

        expect(await call(0).getRequestBodyJson()).toStrictEqual({
          messages: [
            {
              role: 'user',
              content: 'Message with image attachment',
              experimental_attachments: [
                {
                  name: 'test.png',
                  contentType: 'image/png',
                  url: 'data:image/png;base64,dGVzdCBpbWFnZSBjb250ZW50',
                },
              ],
            },
          ],
        });
      },
    ),
  );
});

describe('file attachments with url', () => {
  const TestComponent = () => {
    const { messages, handleSubmit, handleInputChange, isLoading, input } =
      useChat();

    return (
      <div>
        {messages.map((m, idx) => (
          <div data-testid={`message-${idx}`} key={m.id}>
            {m.role === 'user' ? 'User: ' : 'AI: '}
            {m.content}
            {m.experimental_attachments?.map(attachment => {
              if (attachment.contentType?.startsWith('image/')) {
                return (
                  <img
                    key={attachment.name}
                    src={attachment.url}
                    alt={attachment.name}
                    data-testid={`attachment-${idx}`}
                  />
                );
              } else if (attachment.contentType?.startsWith('text/')) {
                return (
                  <div key={attachment.name} data-testid={`attachment-${idx}`}>
                    {Buffer.from(
                      attachment.url.split(',')[1] as string,
                      'base64',
                    ).toString('utf-8')}
                  </div>
                );
              }
            })}
          </div>
        ))}

        <form
          onSubmit={event => {
            handleSubmit(event, {
              experimental_attachments: [
                {
                  name: 'test.png',
                  contentType: 'image/png',
                  url: 'https://example.com/image.png',
                },
              ],
            });
          }}
          data-testid="chat-form"
        >
          <input
            value={input}
            onChange={handleInputChange}
            disabled={isLoading}
            data-testid="message-input"
          />
          <button type="submit" data-testid="submit-button">
            Send
          </button>
        </form>
      </div>
    );
  };

  beforeEach(() => {
    render(<ResetMessagesComponent />);
    render(<TestComponent />);
  });

  afterEach(() => {
    vi.restoreAllMocks();
    cleanup();
  });

  it(
    'should handle image file attachment and submission',
    withTestServer(
      {
        url: '/api/chat',
        type: 'stream-values',
        content: ['0:"Response to message with image attachment"\n'],
      },
      async ({ call }) => {
        const messageInput = screen.getByTestId('message-input');
        await userEvent.type(messageInput, 'Message with image attachment');

        const submitButton = screen.getByTestId('submit-button');
        await userEvent.click(submitButton);

        await screen.findByTestId('message-0');
        expect(screen.getByTestId('message-0')).toHaveTextContent(
          'User: Message with image attachment',
        );

        await screen.findByTestId('attachment-0');
        expect(screen.getByTestId('attachment-0')).toHaveAttribute(
          'src',
          expect.stringContaining('https://example.com/image.png'),
        );

        await screen.findByTestId('message-1');
        expect(screen.getByTestId('message-1')).toHaveTextContent(
          'AI: Response to message with image attachment',
        );

        expect(await call(0).getRequestBodyJson()).toStrictEqual({
          messages: [
            {
              role: 'user',
              content: 'Message with image attachment',
              experimental_attachments: [
                {
                  name: 'test.png',
                  contentType: 'image/png',
                  url: 'https://example.com/image.png',
                },
              ],
            },
          ],
        });
      },
    ),
  );
});

describe('attachments with empty submit', () => {
  const TestComponent = () => {
    const { messages, handleSubmit } = useChat();

    return (
      <div>
        {messages.map((m, idx) => (
          <div data-testid={`message-${idx}`} key={m.id}>
            {m.role === 'user' ? 'User: ' : 'AI: '}
            {m.content}
            {m.experimental_attachments?.map(attachment => (
              <img
                key={attachment.name}
                src={attachment.url}
                alt={attachment.name}
                data-testid={`attachment-${idx}`}
              />
            ))}
          </div>
        ))}

        <form
          onSubmit={event => {
            handleSubmit(event, {
              allowEmptySubmit: true,
              experimental_attachments: [
                {
                  name: 'test.png',
                  contentType: 'image/png',
                  url: 'https://example.com/image.png',
                },
              ],
            });
          }}
          data-testid="chat-form"
        >
          <button type="submit" data-testid="submit-button">
            Send
          </button>
        </form>
      </div>
    );
  };

  beforeEach(() => {
    render(<ResetMessagesComponent />);
    render(<TestComponent />);
  });

  afterEach(() => {
    vi.restoreAllMocks();
    cleanup();
  });

  it(
    'should handle image file attachment and submission',
    withTestServer(
      {
        url: '/api/chat',
        type: 'stream-values',
        content: ['0:"Response to message with image attachment"\n'],
      },
      async ({ call }) => {
        const submitButton = screen.getByTestId('submit-button');
        await userEvent.click(submitButton);

        await screen.findByTestId('message-0');
        expect(screen.getByTestId('message-0')).toHaveTextContent('User:');

        await screen.findByTestId('attachment-0');
        expect(screen.getByTestId('attachment-0')).toHaveAttribute(
          'src',
          expect.stringContaining('https://example.com/image.png'),
        );

        await screen.findByTestId('message-1');
        expect(screen.getByTestId('message-1')).toHaveTextContent('AI:');

        expect(await call(0).getRequestBodyJson()).toStrictEqual({
          messages: [
            {
              role: 'user',
              content: '',
              experimental_attachments: [
                {
                  name: 'test.png',
                  contentType: 'image/png',
                  url: 'https://example.com/image.png',
                },
              ],
            },
          ],
        });
      },
    ),
  );
});

describe('should append message with attachments', () => {
  const TestComponent = () => {
    const { messages, append } = useChat();

    return (
      <div>
        {messages.map((m, idx) => (
          <div data-testid={`message-${idx}`} key={m.id}>
            {m.role === 'user' ? 'User: ' : 'AI: '}
            {m.content}
            {m.experimental_attachments?.map(attachment => (
              <img
                key={attachment.name}
                src={attachment.url}
                alt={attachment.name}
                data-testid={`attachment-${idx}`}
              />
            ))}
          </div>
        ))}

        <form
          onSubmit={event => {
            event.preventDefault();

            append(
              {
                role: 'user',
                content: 'Message with image attachment',
              },
              {
                experimental_attachments: [
                  {
                    name: 'test.png',
                    contentType: 'image/png',
                    url: 'https://example.com/image.png',
                  },
                ],
              },
            );
          }}
          data-testid="chat-form"
        >
          <button type="submit" data-testid="submit-button">
            Send
          </button>
        </form>
      </div>
    );
  };

  beforeEach(() => {
    render(<ResetMessagesComponent />);
    render(<TestComponent />);
  });

  afterEach(() => {
    vi.restoreAllMocks();
    cleanup();
  });

  it(
    'should handle image file attachment and submission',
    withTestServer(
      {
        url: '/api/chat',
        type: 'stream-values',
        content: ['0:"Response to message with image attachment"\n'],
      },
      async ({ call }) => {
        const submitButton = screen.getByTestId('submit-button');
        await userEvent.click(submitButton);

        await screen.findByTestId('message-0');
        expect(screen.getByTestId('message-0')).toHaveTextContent(
          'User: Message with image attachment',
        );

        await screen.findByTestId('attachment-0');
        expect(screen.getByTestId('attachment-0')).toHaveAttribute(
          'src',
          expect.stringContaining('https://example.com/image.png'),
        );

        await screen.findByTestId('message-1');
        expect(screen.getByTestId('message-1')).toHaveTextContent('AI:');

        expect(await call(0).getRequestBodyJson()).toStrictEqual({
          messages: [
            {
              role: 'user',
              content: 'Message with image attachment',
              experimental_attachments: [
                {
                  name: 'test.png',
                  contentType: 'image/png',
                  url: 'https://example.com/image.png',
                },
              ],
            },
          ],
        });
      },
    ),
  );
});

describe('reload', () => {
  const TestComponent = () => {
    const { messages, append, reload } = useChat();

    return (
      <div>
        {messages.map((m, idx) => (
          <div data-testid={`message-${idx}`} key={m.id}>
            {m.role === 'user' ? 'User: ' : 'AI: '}
            {m.content}
          </div>
        ))}

        <button
          data-testid="do-append"
          onClick={() => {
            append({ role: 'user', content: 'hi' });
          }}
        />

        <button
          data-testid="do-reload"
          onClick={() => {
            reload({
              data: { 'test-data-key': 'test-data-value' },
              body: { 'request-body-key': 'request-body-value' },
              headers: { 'header-key': 'header-value' },
            });
          }}
        />
      </div>
    );
  };

  beforeEach(() => {
    render(<ResetMessagesComponent />);
    render(<TestComponent />);
  });

  afterEach(() => {
    vi.restoreAllMocks();
    cleanup();
  });

  it(
    'should show streamed response',
    withTestServer(
      [
        {
          url: '/api/chat',
          type: 'stream-values',
          content: ['0:"first response"\n'],
        },
        {
          url: '/api/chat',
          type: 'stream-values',
          content: ['0:"second response"\n'],
        },
      ],
      async ({ call }) => {
        await userEvent.click(screen.getByTestId('do-append'));

        await screen.findByTestId('message-0');
        expect(screen.getByTestId('message-0')).toHaveTextContent('User: hi');

        await screen.findByTestId('message-1');

        // setup done, click reload:
        await userEvent.click(screen.getByTestId('do-reload'));

        expect(await call(1).getRequestBodyJson()).toStrictEqual({
          messages: [{ content: 'hi', role: 'user' }],
          data: { 'test-data-key': 'test-data-value' },
          'request-body-key': 'request-body-value',
        });

        expect(call(1).getRequestHeaders()).toStrictEqual({
          'content-type': 'application/json',
          'header-key': 'header-value',
        });

        await screen.findByTestId('message-1');
        expect(screen.getByTestId('message-1')).toHaveTextContent(
          'AI: second response',
        );
      },
    ),
  );
});

describe('test sending additional fields during message submission', () => {
  const TestComponent = () => {
    const { messages, append } = useChat();

    return (
      <div>
        {messages.map((m, idx) => (
          <div data-testid={`message-${idx}`} key={m.id}>
            {m.role === 'user' ? 'User: ' : 'AI: '}
            {m.content}
          </div>
        ))}

        <button
          data-testid="do-append"
          onClick={() => {
            append({
              role: 'user',
              content: 'hi',
              annotations: ['this is an annotation'],
            });
          }}
        />
      </div>
    );
  };

  beforeEach(() => {
    render(<ResetMessagesComponent />);
    render(<TestComponent />);
  });

  afterEach(() => {
    vi.restoreAllMocks();
    cleanup();
  });

  it(
    'annotations',
    withTestServer(
      [
        {
          url: '/api/chat',
          type: 'stream-values',
          content: ['0:"first response"\n'],
        },
      ],
      async ({ call }) => {
        await userEvent.click(screen.getByTestId('do-append'));

        await screen.findByTestId('message-0');
        expect(screen.getByTestId('message-0')).toHaveTextContent('User: hi');

        expect(await call(0).getRequestBodyJson()).toStrictEqual({
          messages: [
            {
              role: 'user',
              content: 'hi',
              annotations: ['this is an annotation'],
            },
          ],
        });
      },
    ),
  );
});<|MERGE_RESOLUTION|>--- conflicted
+++ resolved
@@ -3,15 +3,7 @@
 
 import React, { useEffect, useRef, useState } from 'react';
 
-<<<<<<< HEAD
-import {
-  formatDataStreamPart,
-  generateId,
-  getTextFromDataUrl,
-} from '@ai-sdk/ui-utils';
-=======
 import { formatDataStreamPart, generateId } from 'ai';
->>>>>>> 37a400f9
 
 import { withTestServer } from '@ai-sdk/provider-utils/test';
 import '@testing-library/jest-dom/vitest';
@@ -260,17 +252,10 @@
         url: '/api/chat',
         type: 'stream-values',
         content: [
-<<<<<<< HEAD
-          formatDataStreamPart('text', 'Hello'),
-          formatDataStreamPart('text', ','),
-          formatDataStreamPart('text', ' world'),
-          formatDataStreamPart('text', '.'),
-=======
           formatDataStreamPart('data', [{ t1: 'Hello' }]),
           formatDataStreamPart('data', [{ t1: ',' }]),
           formatDataStreamPart('data', [{ t1: ' world' }]),
           formatDataStreamPart('data', [{ t1: '.' }]),
->>>>>>> 37a400f9
           formatDataStreamPart('finish_message', {
             finishReason: 'stop',
             usage: { completionTokens: 1, promptTokens: 3 },
