{
  "name": "jotai-ai",
  "version": "0.1.2",
  "type": "module",
  "module": "./dist/index.js",
  "exports": {
    ".": {
      "types": "./dist/index.d.ts",
      "import": "./dist/index.js",
      "require": "./dist/index.cjs"
    },
    "./react": {
      "types": "./dist/react.d.ts",
      "import": "./dist/react.js",
      "require": "./dist/react.cjs"
    }
  },
  "files": [
    "src",
    "dist"
  ],
  "scripts": {
    "build": "bunchee",
    "dev": "bunchee --watch",
    "lint": "prettier --c .",
    "test": "echo \"Error: no test specified\" && exit 1",
    "ui-test": "vitest --config vitest.ui.config.ts"
  },
  "keywords": [
    "ai",
    "openai",
    "jotai",
    "chatbot",
    "ai-sdk"
  ],
  "author": "himself65 <himself65@outlook.com>",
  "license": "MIT",
  "devDependencies": {
<<<<<<< HEAD
    "@ai-sdk/provider": "^1.0.1",
=======
    "@ai-sdk/provider": "^1.1.3",
>>>>>>> 37a400f9
    "@testing-library/dom": "^10.4.0",
    "@testing-library/jest-dom": "^6.6.3",
    "@testing-library/react": "^16.0.1",
    "@testing-library/user-event": "^14.5.2",
    "@types/react": "18.3.12",
<<<<<<< HEAD
    "@vitejs/plugin-react": "^4.3.4",
    "ai": "^4.0.7",
    "bunchee": "5.6.1",
    "jotai": "2.10.3",
=======
    "@vitejs/plugin-react": "^4.3.3",
    "ai": "^4.3.16",
    "bunchee": "4.4.8",
    "jotai": "2.12.5",
>>>>>>> 37a400f9
    "jsdom": "^25.0.1",
    "prettier": "^3.4.1",
    "react": "18.3.1",
<<<<<<< HEAD
    "typescript": "5.7.2",
    "vitest": "^2.1.6"
=======
    "typescript": "5.8.3",
    "vitest": "^2.1.5"
>>>>>>> 37a400f9
  },
  "peerDependencies": {
    "jotai": ">=2.5.1"
  },
  "dependencies": {
<<<<<<< HEAD
    "@ai-sdk/provider-utils": "^2.0.2",
    "@ai-sdk/ui-utils": "^1.0.2",
=======
    "@ai-sdk/provider-utils": "^2.2.8",
    "@ai-sdk/ui-utils": "^1.2.11",
>>>>>>> 37a400f9
    "jotai-lazy": "^1.0.4"
  }
}<|MERGE_RESOLUTION|>--- conflicted
+++ resolved
@@ -36,49 +36,28 @@
   "author": "himself65 <himself65@outlook.com>",
   "license": "MIT",
   "devDependencies": {
-<<<<<<< HEAD
-    "@ai-sdk/provider": "^1.0.1",
-=======
     "@ai-sdk/provider": "^1.1.3",
->>>>>>> 37a400f9
     "@testing-library/dom": "^10.4.0",
     "@testing-library/jest-dom": "^6.6.3",
     "@testing-library/react": "^16.0.1",
     "@testing-library/user-event": "^14.5.2",
     "@types/react": "18.3.12",
-<<<<<<< HEAD
-    "@vitejs/plugin-react": "^4.3.4",
-    "ai": "^4.0.7",
-    "bunchee": "5.6.1",
-    "jotai": "2.10.3",
-=======
     "@vitejs/plugin-react": "^4.3.3",
     "ai": "^4.3.16",
     "bunchee": "4.4.8",
     "jotai": "2.12.5",
->>>>>>> 37a400f9
     "jsdom": "^25.0.1",
     "prettier": "^3.4.1",
     "react": "18.3.1",
-<<<<<<< HEAD
-    "typescript": "5.7.2",
-    "vitest": "^2.1.6"
-=======
     "typescript": "5.8.3",
     "vitest": "^2.1.5"
->>>>>>> 37a400f9
   },
   "peerDependencies": {
     "jotai": ">=2.5.1"
   },
   "dependencies": {
-<<<<<<< HEAD
-    "@ai-sdk/provider-utils": "^2.0.2",
-    "@ai-sdk/ui-utils": "^1.0.2",
-=======
     "@ai-sdk/provider-utils": "^2.2.8",
     "@ai-sdk/ui-utils": "^1.2.11",
->>>>>>> 37a400f9
     "jotai-lazy": "^1.0.4"
   }
 }